--- conflicted
+++ resolved
@@ -1,8 +1,6 @@
 
 
-## Areas of research
 
-<<<<<<< HEAD
 
 ## Ideas for model
 - GraphVAE : reconstruct a higher dimension $A$ from embeddings (Inner Product Decoder)
@@ -10,11 +8,6 @@
 
 ## References to explore
 
-- DropGNN
-- GraphSAGE
-- GraphSAINT
-=======
->>>>>>> 55a033fa
 - GraphVAE
 - DGMG (https://arxiv.org/pdf/1803.03324)
 - GraphUNet with upsampling
