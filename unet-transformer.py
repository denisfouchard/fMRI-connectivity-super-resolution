from torch.utils.data import Dataset, DataLoader
import pandas as pd
import torch
import copy
from tqdm import tqdm
from torch_geometric.nn import GATConv, TransformerConv, GINConv
from torch_geometric.utils import to_dense_adj, dense_to_sparse
import torch
from torch import Tensor
import torch.nn.functional as F
import torch.nn as nn
import torch
import torch.nn as nn
import numpy as np
import networkx as nx
from slim import SLIMDataModule
import torch.nn as nn
from sklearn.model_selection import KFold
from slim import create_test_dataloader
from torch.utils.data import DataLoader, Subset

from utils.evaluation import print_metrics


def symmetric_normalize(A_tilde):
    """
    Performs symmetric normalization of A_tilde (Adj. matrix with self loops):
      A_norm = D^{-1/2} * A_tilde * D^{-1/2}
    Where D_{ii} = sum of row i in A_tilde.

    A_tilde (N, N): Adj. matrix with self loops
    Returns:
      A_norm : (N, N)
    """

    eps = 1e-5
    d = A_tilde.sum(dim=1) + eps
    D_inv = torch.diag(torch.pow(d, -0.5))
    return D_inv @ A_tilde @ D_inv



def batch_normalize(batch):
    batch_n = torch.zeros_like(batch)
    for i, A in enumerate(batch):
        batch_n[i] = symmetric_normalize(A + torch.eye(n=A.shape[0]))
    return batch_n


def get_lr(optimizer):
    for param_group in optimizer.param_groups:
        return param_group["lr"]


def train_model(
    model: nn.Module,
    train_dataloader: DataLoader,
    val_dataloader: DataLoader,
    train_node_features=None,
    val_node_features=None,
    num_epochs=100,
    lr=0.01,
    validate_every=1,
    patience=10,
    criterion=None,
    intermediate_losses=False,
    skip=False,
):
    """
    Train the model, validate every 'validate_every' epochs, and pick the
    checkpoint with best validation accuracy.

    Parameters:
    -----------
    model : torch.nn.Module
        The PyTorch model to train.
    train_dataloader : torch.utils.data.DataLoader
        DataLoader for the training set.
    val_dataloader : torch.utils.data.DataLoader
        DataLoader for the validation set.
    num_epochs : int
        Number of training epochs.
    lr : float
        Learning rate for the optimizer.
    validate_every : int
        Validate (and possibly checkpoint) every 'validate_every' epochs.
    patience : int
        Patience for learning rate scheduler.
    criterion : torch.nn.Module
        Loss function.

    Returns:
    --------
    best_loss_history : list
        The training loss history across epochs.
    best_model_state_dict : dict
        The state dictionary of the model achieving the best validation accuracy.
    """

    model.train()
    optimizer = torch.optim.AdamW(model.parameters(), lr=lr)
    scheduler = torch.optim.lr_scheduler.ReduceLROnPlateau(
        optimizer, mode="min", patience=patience, threshold=1e-2, factor=0.1
    )
    train_loss_history = []
    val_loss_history = []
    lr_history = []

    best_val_loss = torch.inf
    best_model_state_dict = None
    val_loss = 0.0
    val_mae = 0.0

    progress_bar = tqdm(range(num_epochs))
    for epoch in progress_bar:
        progress_bar.set_description(f"Epoch {epoch}|{num_epochs}")
        model.train()
        epoch_loss = 0.0

        for i, batch in enumerate(train_dataloader):
            inputs, targets = batch
            # inputs = batch_normalize(inputs)
            inputs = inputs.squeeze(0)
            targets = targets.squeeze(0)
            optimizer.zero_grad()

            # Forward pass on training data
            outputs, A_hist, A_recon_hist = model.forward(A=inputs, skip=skip)
            loss = criterion(
                outputs,
                targets.to(model.device),
                A_hist,
                A_recon_hist,
                intermediate_losses=intermediate_losses,
            )
            loss.backward()

            #torch.nn.utils.clip_grad_norm_(model.parameters(), max_norm=1.0)
            optimizer.step()

            # Record training loss
            epoch_loss += loss.item()

        avg_loss = epoch_loss / len(train_dataloader)
        train_loss_history.append(avg_loss)

        # Validation step
        if (epoch + 1) % validate_every == 0 or (epoch + 1) == num_epochs:
            model.eval()
            val_loss = 0.0
            val_mae = 0.0
            with torch.no_grad():
                for i, batch in enumerate(val_dataloader):
                    inputs, targets = batch
                    inputs = inputs.squeeze(0)
                    targets = targets.to(model.device)
                    targets = targets.squeeze(0)
                    outputs, A_hist, A_recon_hist = model(A=inputs,  skip=skip)

                    val_loss += criterion(
                        outputs,
                        targets,
                        A_hist,
                        A_recon_hist,
                        intermediate_losses,
                    ).item()

                    A = outputs - torch.diag(torch.diag(outputs)).to(model.device)
                    A_true = targets - torch.diag(torch.diag(targets)).to(model.device)

                    val_mae += F.l1_loss(A, A_true).item()

            val_loss /= len(val_dataloader)
            val_mae /= len(val_dataloader)
            val_loss_history.append(val_loss)
            scheduler.step(val_loss)

            lr = get_lr(optimizer)
            lr_history.append(lr)

            # Check if this is the best f1 score so far
            if val_loss > best_val_loss:
                best_val_loss = val_loss
                best_model_state_dict = copy.deepcopy(model.state_dict())

            if lr < 1e-5:
                break

        progress_bar.set_postfix(
            {"train_loss": avg_loss, "val_loss": val_loss, "lr": lr, "val_mae": val_mae}
        )

    # If we have a best model, load it
    if best_model_state_dict is not None:
        model.load_state_dict(best_model_state_dict)

    return train_loss_history, val_loss_history, lr_history, best_model_state_dict


@torch.no_grad()
def evaluate_model(model, dataloader):
    """
    Runs forward pass, calculates binary predictions (threshold=0.5),
    and returns the accuracy score.
    """
    from metrics import evaluation_metrics

    model.eval()

    preds = []
    true = []
    for batch in dataloader:
        inputs, targets = batch
        inputs = inputs.squeeze(0)
        targets = targets.squeeze(0)
        inputs.to(model.device)
        outputs, _, _ = model(inputs)
        preds.append(outputs.detach().cpu().numpy())
        true.append(targets.detach().cpu().numpy())

    batch_metrics = evaluation_metrics(preds, true)

    return batch_metrics


def reconstruct_adjacency(X, threshold=0.2):
    """
    Reconstruct adjacency from node embeddings while preserving fMRI-like structure.

    Args:
        X (torch.Tensor): Node embeddings of shape [num_nodes, hidden_dim]
        threshold (float): Value below which edges are removed for sparsity

    Returns:
        adj (torch.Tensor): Reconstructed weighted adjacency matrix
    """
    X_norm = X
    # Compute cosine similarity matrix
    adj = F.relu((X_norm @ X_norm.T))  # Values in range [-1, 1]

    return adj


class GraphUpsampler(nn.Module):
    def __init__(
        self,
        in_dim,
        hidden_dim,
        n_nodes,
        m_nodes,
        act,
        drop_p,
        num_iterations=3,
    ):
        """
        Args:
        - in_dim: Input node feature dimension
        - hidden_dim: Hidden dimension for message passing
        - num_iterations: Number of iterative updates
        - upsample_factor: Factor by which to increase node count
        """
        super(GraphUpsampler, self).__init__()
        self.num_iterations = num_iterations
        self.n_nodes = n_nodes
        self.m_nodes = m_nodes

        # MLP for new node generation
        self.upsample_mlp = nn.Linear(n_nodes, m_nodes)

    def forward(self, X, A,):
        """
        Args:
        - x: Node features [num_nodes, in_dim]
        - adj_matrix: Initial adjacency matrix [num_nodes, num_nodes]

        Returns:
        - Upsampled adjacency matrix [self.m_nodes, self.m_nodes]
        - Upsampled node features [new_num_nodes, in_dim]
        """

        # Generate new nodes by transforming existing ones
        X_upsampled = self.upsample_mlp(X.T).T  # [num_nodes, in_dim]
        X_upsampled = F.softmax(X_upsampled)
        # Concatenate old and new nodes

        A_upsampled = reconstruct_adjacency(X=X_upsampled)

        return A_upsampled


class GraphUnet(nn.Module):

    def __init__(self, ks, n_nodes, m_nodes, dim, act, drop_p, heads=4):
        super(GraphUnet, self).__init__()
        self.ks = ks
        self.dim = dim

        self.down_gcns = nn.ModuleList()
        self.up_gcns = nn.ModuleList()
        self.pools = nn.ModuleList()
        self.unpools = nn.ModuleList()
        self.upsampler = GraphUpsampler(
            in_dim=dim,
            hidden_dim=dim,
            n_nodes=n_nodes,
            m_nodes=m_nodes,
            act=act,
            drop_p=drop_p,
        )
        self.l_n = len(ks)
        for k in ks:
            out_dim = int(dim / k)
            # out_dim = dim
            self.down_gcns.append(GT(dim, out_dim, act, drop_p, heads))
            self.up_gcns.append(GT(out_dim, dim, act, drop_p, heads))
            self.pools.append(Pool(k, out_dim, drop_p))
            self.unpools.append(Unpool(dim, dim, drop_p))
            dim = out_dim

        self.up_gcns = self.up_gcns[::-1]
        # self.node_features = nn.Parameter(torch.randn(n_nodes, dim))
        self.bottom_gcn = GT(dim, dim, act, drop_p)

    @property
    def device(self):
        return next(self.parameters()).device

    def build_batch_features(
        self, batch: list[torch.Tensor], n_jobs: int = 1
    ) -> torch.Tensor:
        # Build batch features using topological information
        from joblib import Parallel, delayed

        # Use the build_node_features function to build features for each graph in the batch
        features = Parallel(n_jobs=n_jobs)(
            delayed(self.build_node_features)(adjacency) for adjacency in batch
        )
        return torch.stack(features, dim=0)

    def build_node_features(self, adjacency: torch.Tensor, dim: int) -> torch.Tensor:
        # Perform SVD on the adjacency matrix
        U, S, _ = torch.svd(adjacency)
        U = U[:, :dim]
        return U


    def forward(
        self, A: torch.Tensor, skip: bool = False, threshold: float = -1, X=None
    ):

        A_ = A + torch.eye(A.shape[0])
        A = symmetric_normalize(A)
        A_ = A_.to(self.device)

        if X is None:
            X = self.build_node_features(A_, self.dim).to(self.device)
     

        A_history = []
        A_recon_history = []
        indices_list = []
        down_outs = []
        if skip:
            org_X = X.clone()
        for i in range(self.l_n):
            X = self.down_gcns[i](A_, X)
            A_history.append(A_)
            down_outs.append(X)
            A_, X, idx = self.pools[i](A_, X)
            indices_list.append(idx)

        X = self.bottom_gcn(A_, X)
        for i in range(self.l_n):
            up_idx = self.l_n - i - 1
            A_, idx = A_history[up_idx], indices_list[up_idx]
            A_, X = self.unpools[i](A_, X, down_outs[up_idx], idx)
            X = self.up_gcns[i](A_, X)

            A_recon = reconstruct_adjacency(X)
            A_recon_history.append(A_recon)
            if skip:

                X = X.add(down_outs[up_idx])

        if skip:
            X = X.add(org_X)

        A_upsampled = self.upsampler.forward(X, A_)

        return A_upsampled, A_history, A_recon_history


class GT(nn.Module):

    def __init__(self, in_dim, out_dim, act, p, heads=2):
        super(GT, self).__init__()
        self.act = act
        # self.gat = TransformerConv(
        #     in_dim, out_dim // heads, heads=heads, dropout=p, edge_dim=1, concat=True
        # )
        self.gat = GATConv(in_dim, out_dim // heads, heads=heads, dropout=p, concat=True)

    def forward(self, A, X):
        edge_index, edge_attr = dense_to_sparse(A)
        edge_attr = edge_attr.unsqueeze(1)
        X = self.gat(X, edge_index, edge_attr)
        X = self.act(X)
        return X


class Pool(nn.Module):

    def __init__(self, k, in_dim, p):
        super(Pool, self).__init__()
        self.k = k
        self.sigmoid = nn.Sigmoid()
        self.proj = nn.Linear(in_dim, 1)
        self.drop = nn.Dropout(p=p) if p > 0 else nn.Identity()  # added dropout here

    def forward(self, g, h):
        Z = self.drop(h)
        weights = self.proj(Z).squeeze()
        scores = self.sigmoid(weights)
        return top_k_graph(scores, g, h, self.k)


class Unpool(nn.Module):

    def __init__(self, *args):
        super(Unpool, self).__init__()

    def forward(self, A, X, pre_h, idx):
        new_h = X.new_zeros([A.shape[0], X.shape[1]])
        new_h[idx] = X
        return A, new_h


def top_k_graph(scores, A, X, k):
    num_nodes = A.shape[0]
    values, idx = torch.topk(
        scores, max(2, int(k * num_nodes))
    )  # make sure k works based on number of current nodes
    X_pooled = X[idx, :]
    values = torch.unsqueeze(values, -1)
    X_pooled = torch.mul(X_pooled, values)
    # A_treshold = torch.where(A > 0.10, torch.ones_like(A), torch.zeros_like(A))
    # A_pooled = A_treshold.bool().float()
    # A_pooled = (
    #     torch.matmul(A_pooled, A_pooled).bool().float()
    # )  # second power to reduce chance of isolated nodes
    A_pooled = A[idx, :]
    A_pooled = A_pooled[:, idx]
    A_pooled = symmetric_normalize(A_pooled)
    return A_pooled, X_pooled, idx


def symmetric_normalize(A_tilde):
    """
    Performs symmetric normalization of A_tilde (Adj. matrix with self loops):
      A_norm = D^{-1/2} * A_tilde * D^{-1/2}
    Where D_{ii} = sum of row i in A_tilde.

    A_tilde (N, N): Adj. matrix with self loops
    Returns:
      A_norm : (N, N)
    """

    eps = 1e-5
    d = A_tilde.sum(dim=1) + eps
    D_inv = torch.diag(torch.pow(d, -0.5))
    return D_inv @ A_tilde @ D_inv


from MatrixVectorizer import MatrixVectorizer
import pandas as pd


@torch.no_grad()
def predict(model, dataloader, X_test=None):
    model.eval()

    preds = []
    progress_bar = tqdm(enumerate(dataloader), total=len(dataloader))
    progress_bar.set_description("Predicting...")
    for i, batch in progress_bar:

        inputs = batch.squeeze(0)
        inputs.to(model.device)
        X = X_test[i] if X_test is not None else None
        outputs, _, _ = model(inputs, X=X)
        preds.append(outputs.detach().cpu().numpy())

    # Vectorize matrices
    preds = [MatrixVectorizer.vectorize(p) for p in preds]
    preds = np.array(preds)

    # Submission format
    print(preds.shape)
    submission_df = pd.DataFrame(
        {"ID": range(1, len(preds.flatten()) + 1), "Predicted": preds.flatten()}
    )
    submission_df.to_csv("outputs/unet/submission.csv", index=False)


def loss(
    A_true, A_pred, A_hist=None, A_recon_hist=None, intermediate_losses: bool = True
):
    # Remove diagonal from A_true and A_pred
    A_true_ = A_true - torch.diag(torch.diag(A_true))
    A_pred_ = A_pred - torch.diag(torch.diag(A_pred))
    loss = F.mse_loss(A_true_, A_pred_)

    if intermediate_losses:
        i = 1
        for A, A_recon in zip(A_hist, A_recon_hist[::-1]):
            A_ = A - torch.diag(torch.diag(A))
            A_recon_ = A_recon - torch.diag(torch.diag(A_recon))
            loss += F.mse_loss(A_, A_recon_)
            i += 1
    return loss


if __name__ == "__main__":

    full_dataset = SLIMDataModule(data_dir="./data", batch_size=1).full_dataset

    
    # Initialize 3-fold cross validation
    kf = KFold(n_splits=3, shuffle=True, random_state=42)
    
    all_test_predictions = []
    all_test_ground_truths = []
    
    # Perform 3-fold cross-validation
    for fold, (train_idx, val_idx) in enumerate(kf.split(full_dataset)):
        print(f"Training fold {fold+1}/3...")
        
        # Clear CUDA cache between folds
        torch.cuda.empty_cache()
        
        # Create train and validation dataloaders for this fold
        train_subset = Subset(full_dataset, train_idx)
        val_subset = Subset(full_dataset, val_idx)
        
        train_dataloader = DataLoader(train_subset, batch_size=1, shuffle=True)
        val_dataloader = DataLoader(val_subset, batch_size=1, shuffle=False)
        
        model = GraphUnet(
            ks=[0.5, 0.5, 0.5],
            n_nodes=160,
            m_nodes=268,
            dim=16,
            act=torch.relu,
            drop_p=0.01,
        )
        model.to(torch.device("cuda:1"))

        train_losses, val_losses, lr, _ = train_model(
            model=model,
            train_dataloader=train_dataloader,
            val_dataloader=val_dataloader,
            num_epochs=100,
            lr=0.01,
            validate_every=1,
            patience=10,
            criterion=loss,
            intermediate_losses=True,
            skip=False,
        )

        model.eval()
<<<<<<< HEAD
=======
        model.eval()
        gt_adj = []
        pred_adj = []
        with torch.no_grad():
            for inputs, targets in val_dataloader:
                inputs = inputs.squeeze(0)
                targets = targets.squeeze(0)

                # Forward pass on training data
                outputs, _, _ = model.forward(A=inputs, X=None)

                gt_adj.append(targets.detach().cpu().numpy())
                pred_adj.append(outputs.detach().cpu().numpy())

        print_metrics(gt_adj, pred_adj)
>>>>>>> a4973049
  <|MERGE_RESOLUTION|>--- conflicted
+++ resolved
@@ -40,6 +40,7 @@
 
 
 
+
 def batch_normalize(batch):
     batch_n = torch.zeros_like(batch)
     for i, A in enumerate(batch):
@@ -155,6 +156,7 @@
                     inputs = inputs.squeeze(0)
                     targets = targets.to(model.device)
                     targets = targets.squeeze(0)
+                    outputs, A_hist, A_recon_hist = model(A=inputs,  skip=skip)
                     outputs, A_hist, A_recon_hist = model(A=inputs,  skip=skip)
 
                     val_loss += criterion(
@@ -569,8 +571,6 @@
         )
 
         model.eval()
-<<<<<<< HEAD
-=======
         model.eval()
         gt_adj = []
         pred_adj = []
@@ -586,5 +586,4 @@
                 pred_adj.append(outputs.detach().cpu().numpy())
 
         print_metrics(gt_adj, pred_adj)
->>>>>>> a4973049
   